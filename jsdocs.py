--- conflicted
+++ resolved
@@ -293,7 +293,6 @@
                 format_str = "%s%s"
 
             out.append(format_str % tuple(format_args))
-
         if 'private' in options and options['private']:
             out.append('@private')
 
@@ -377,10 +376,10 @@
     def parseFunction(self, line):
         res = re.search(
             #   fnName = function,  fnName : function
-            '(?:(?P<name1>(?P<private>_)?' + self.settings['varIdentifier'] + ')\s*[:=]\s*)?'
+            '(?:(?P<name1>(?P<private1>_)?' + self.settings['varIdentifier'] + ')\s*[:=]\s*)?'
             + 'function'
             # function fnName
-            + '(?:\s+(?P<name2>' + self.settings['fnIdentifier'] + '))?'
+            + '(?:\s+(?P<name2>(?P<private2>_)?' + self.settings['fnIdentifier'] + '))?'
             # (arg1, arg2)
             + '\s*\((?P<args>.*)\)',
             line
@@ -392,14 +391,10 @@
         name = escape(res.group('name1') or res.group('name2') or '')
         args = res.group('args')
         options = {
-            "private": res.group('private')
+            "private": bool(res.group('private1') or res.group('private2'))
         }
 
-<<<<<<< HEAD
-        return (name, args, None)
-=======
-        return (name, args, options)
->>>>>>> b025d9cc
+        return (name, args, None, options)
 
     def parseVar(self, line):
         res = re.search(
@@ -864,5 +859,4 @@
                      )
 
         text = '\n *'.join(map(joinParas, re.split('\n{2,}', text)))
-        # print output
         write(v, text)