--- conflicted
+++ resolved
@@ -187,11 +187,6 @@
       { "key": "selector", "operator": "equal", "operand": "comment.line.double-slash"}
     ]
   },
-<<<<<<< HEAD
-  // join lines inside a comment block, stripping the leading asterisk
-  { "keys": ["ctrl+j"], "command": "jsdocs_join",
-    "context": [
-=======
   { "keys": ["enter"], "command": "insert_snippet", "args": {"contents": "\n${TM_CURRENT_LINE/^\\s*(\\*\\s*).*$/$1/}"}, "context":
     [
       { "key": "setting.auto_indent", "operator": "equal", "operand": true, "match_all": true },
@@ -307,7 +302,6 @@
   },
   { "keys": ["ctrl+j"], "command": "jsdocs_join", "context":
     [
->>>>>>> 29ce8f8f
       { "key": "selector", "operator": "equal", "operand": "comment.block" }
     ]
   },
@@ -323,4 +317,5 @@
       { "key": "selector", "operator": "equal", "operand": "comment.block" }
     ]
   }
-]+]
+
